--- conflicted
+++ resolved
@@ -1,11 +1,7 @@
 from __future__ import annotations
 
 from datetime import date, datetime, time, timedelta
-<<<<<<< HEAD
 from typing import Iterable, List, Optional, Set
-=======
-from typing import Iterable, List, Optional
->>>>>>> 54489bce
 
 from flask import current_app
 
@@ -79,15 +75,12 @@
 ) -> Optional[Room]:
     rooms = Room.query.order_by(Room.capacity.asc()).all()
     required_students = required_capacity or 1
-<<<<<<< HEAD
     required_equipment_ids = {equipment.id for equipment in course.equipments}
     required_software_ids = {software.id for software in course.softwares}
 
     best_room: Room | None = None
     best_missing_softwares: int | None = None
 
-=======
->>>>>>> 54489bce
     for room in rooms:
         if room.capacity < required_students:
             continue
@@ -209,7 +202,6 @@
         slots.append((slot_start, slot_end))
         previous_end = slot_end
     return slots
-<<<<<<< HEAD
 
 
 def _schedule_block_for_day(
@@ -597,11 +589,8 @@
     schedule_start, schedule_end = _resolve_schedule_window(course, window_start, window_end)
     if not course.classes:
         raise ValueError("Associez au moins une classe au cours avant de planifier.")
-=======
->>>>>>> 54489bce
-
-
-<<<<<<< HEAD
+
+
     slot_length_hours = max(int(course.session_length_hours), 1)
 
     links = sorted(course.class_links, key=lambda link: link.class_group.name.lower())
@@ -688,209 +677,6 @@
                 course.name,
             )
         return created_sessions
-=======
-def _schedule_block_for_day(
-    *,
-    course: Course,
-    class_group: ClassGroup,
-    link: CourseClassLink,
-    subgroup_label: str | None,
-    day: date,
-    desired_hours: int,
-    base_offset: int,
-) -> list[Session] | None:
-    placement = _try_full_block(
-        course=course,
-        class_group=class_group,
-        link=link,
-        subgroup_label=subgroup_label,
-        day=day,
-        desired_hours=desired_hours,
-        base_offset=base_offset,
-    )
-    if placement:
-        return placement
-    if desired_hours <= 1:
-        return None
-    return _try_split_block(
-        course=course,
-        class_group=class_group,
-        link=link,
-        subgroup_label=subgroup_label,
-        day=day,
-        desired_hours=desired_hours,
-        base_offset=base_offset,
-    )
-
-
-def _try_full_block(
-    *,
-    course: Course,
-    class_group: ClassGroup,
-    link: CourseClassLink,
-    subgroup_label: str | None,
-    day: date,
-    desired_hours: int,
-    base_offset: int,
-) -> list[Session] | None:
-    required_capacity = course.capacity_needed_for(class_group)
-    for offset in range(len(START_TIMES)):
-        slot_index = (base_offset + offset) % len(START_TIMES)
-        slot_start_time = START_TIMES[slot_index]
-        start_dt = datetime.combine(day, slot_start_time)
-        end_dt = start_dt + timedelta(hours=desired_hours)
-        if not fits_in_windows(start_dt.time(), end_dt.time()):
-            continue
-        if not class_group.is_available_during(start_dt, end_dt):
-            continue
-        teacher = find_available_teacher(
-            course,
-            start_dt,
-            end_dt,
-            link=link,
-            subgroup_label=subgroup_label,
-        )
-        if not teacher:
-            continue
-        room = find_available_room(
-            course,
-            start_dt,
-            end_dt,
-            required_capacity=required_capacity,
-        )
-        if not room:
-            continue
-        session = Session(
-            course=course,
-            teacher=teacher,
-            room=room,
-            class_group=class_group,
-            subgroup_label=subgroup_label,
-            start_time=start_dt,
-            end_time=end_dt,
-        )
-        db.session.add(session)
-        # Certains connecteurs MariaDB présentent un bug avec les insertions en
-        # lot exécutées via ``executemany`` et lèvent une ``SystemError`` sans
-        # message.  En vidant la session SQLAlchemy dès la création, chaque
-        # séance est insérée individuellement et on évite le chemin fautif.
-        db.session.flush()
-        return [session]
-    return None
-
-
-def _try_split_block(
-    *,
-    course: Course,
-    class_group: ClassGroup,
-    link: CourseClassLink,
-    subgroup_label: str | None,
-    day: date,
-    desired_hours: int,
-    base_offset: int,
-) -> list[Session] | None:
-    segment_count = desired_hours
-    required_capacity = course.capacity_needed_for(class_group)
-    slot_count = len(SCHEDULE_SLOTS)
-    for offset in range(slot_count):
-        start_index = (base_offset + offset) % slot_count
-        contiguous = _collect_contiguous_slots(start_index, segment_count)
-        if not contiguous:
-            continue
-        if not all(fits_in_windows(start, end) for start, end in contiguous):
-            continue
-        segment_datetimes = [
-            (datetime.combine(day, slot_start), datetime.combine(day, slot_end))
-            for slot_start, slot_end in contiguous
-        ]
-        start_dt = segment_datetimes[0][0]
-        end_dt = segment_datetimes[-1][1]
-        if not all(
-            class_group.is_available_during(segment_start, segment_end)
-            for segment_start, segment_end in segment_datetimes
-        ):
-            continue
-        teacher = find_available_teacher(
-            course,
-            start_dt,
-            end_dt,
-            link=link,
-            subgroup_label=subgroup_label,
-            segments=segment_datetimes,
-        )
-        if not teacher:
-            continue
-        rooms: list[Room] = []
-        valid = True
-        for seg_start, seg_end in segment_datetimes:
-            if any(
-                overlaps(existing.start_time, existing.end_time, seg_start, seg_end)
-                for existing in teacher.sessions
-            ):
-                valid = False
-                break
-            room = find_available_room(
-                course,
-                seg_start,
-                seg_end,
-                required_capacity=required_capacity,
-            )
-            if not room:
-                valid = False
-                break
-            rooms.append(room)
-        if not valid:
-            continue
-        sessions: list[Session] = []
-        for idx, (seg_start, seg_end) in enumerate(segment_datetimes):
-            session = Session(
-                course=course,
-                teacher=teacher,
-                room=rooms[idx],
-                class_group=class_group,
-                subgroup_label=subgroup_label,
-                start_time=seg_start,
-                end_time=seg_end,
-            )
-            db.session.add(session)
-            db.session.flush()
-            sessions.append(session)
-        return sessions
-    return None
-def _resolve_schedule_window(
-    course: Course, window_start: date | None, window_end: date | None
-) -> tuple[date, date]:
-    start_candidates = [value for value in (course.start_date, window_start) if value]
-    end_candidates = [value for value in (course.end_date, window_end) if value]
-    if not start_candidates or not end_candidates:
-        raise ValueError(
-            "Définissez des dates de début et de fin pour le cours ou indiquez une période de planification."
-        )
-    start = max(start_candidates)
-    end = min(end_candidates)
-    if start > end:
-        raise ValueError(
-            "La période choisie n'intersecte pas la fenêtre du cours."
-        )
-    return start, end
-
-
-def generate_schedule(
-    course: Course,
-    *,
-    window_start: date | None = None,
-    window_end: date | None = None,
-) -> list[Session]:
-    schedule_start, schedule_end = _resolve_schedule_window(course, window_start, window_end)
-    if not course.classes:
-        raise ValueError("Associez au moins une classe au cours avant de planifier.")
-
-    created_sessions: list[Session] = []
-
-    slot_length_hours = max(int(course.session_length_hours), 1)
-
-    links = sorted(course.class_links, key=lambda link: link.class_group.name.lower())
->>>>>>> 54489bce
     for link in links:
         class_group = link.class_group
         for subgroup_label in link.group_labels():
