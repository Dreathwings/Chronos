--- conflicted
+++ resolved
@@ -2682,7 +2682,6 @@
                         week_start, _ = _week_bounds(day)
                         chronology_weeks.add(week_start)
                         return False
-<<<<<<< HEAD
                     preferred_offsets: list[int] = []
                     if (
                         continuity_slot_index is not None
@@ -2712,8 +2711,6 @@
                     fallback_offset = int(per_day_hours[day])
                     if fallback_offset not in preferred_offsets:
                         preferred_offsets.append(fallback_offset)
-=======
->>>>>>> 20004284
 
                     for base_offset in _candidate_base_offsets(day):
                         block_sessions = _schedule_block_for_day(
